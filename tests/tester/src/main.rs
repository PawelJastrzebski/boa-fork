--- conflicted
+++ resolved
@@ -9,7 +9,6 @@
     clippy::cast_precision_loss
 )]
 
-<<<<<<< HEAD
 mod exec;
 mod results;
 
@@ -19,52 +18,22 @@
 use self::results::{compare_results, write_json};
 
 use boa_engine::optimizer::OptimizerOptions;
-=======
 use std::{
     ops::{Add, AddAssign},
     path::{Path, PathBuf},
-    process::Command,
     sync::OnceLock,
     time::Instant,
 };
 
-use bitflags::bitflags;
->>>>>>> 961d7b4d
 use clap::{ArgAction, Parser, ValueHint};
 use color_eyre::{
+    eyre::eyre,
     eyre::{bail, WrapErr},
     Result,
 };
 use colored::Colorize;
-<<<<<<< HEAD
-use once_cell::sync::Lazy;
 use rustc_hash::FxHashSet;
 use serde::{Deserialize, Deserializer, Serialize};
-use std::{
-    ops::{Add, AddAssign},
-    path::{Path, PathBuf},
-    time::Instant,
-=======
-use rustc_hash::{FxHashMap, FxHashSet};
-use serde::{
-    de::{Unexpected, Visitor},
-    Deserialize, Deserializer, Serialize,
-};
-
-use boa_engine::optimizer::OptimizerOptions;
-use edition::SpecEdition;
-use read::ErrorType;
-
-use self::{
-    read::{read_harness, read_suite, read_test, MetaData, Negative, TestFlag},
-    results::{compare_results, write_json},
->>>>>>> 961d7b4d
-};
-
-mod edition;
-mod exec;
-mod read;
-mod results;
 
 static START: OnceLock<Instant> = OnceLock::new();
 
@@ -89,57 +58,6 @@
     }
 }
 
-<<<<<<< HEAD
-=======
-/// Structure to allow defining ignored tests, features and files that should
-/// be ignored even when reading.
-#[derive(Debug, Deserialize)]
-struct Ignored {
-    #[serde(default)]
-    tests: FxHashSet<Box<str>>,
-    #[serde(default)]
-    features: FxHashSet<Box<str>>,
-    #[serde(default = "TestFlags::empty")]
-    flags: TestFlags,
-}
-
-impl Ignored {
-    /// Checks if the ignore list contains the given test name in the list of
-    /// tests to ignore.
-    pub(crate) fn contains_test(&self, test: &str) -> bool {
-        self.tests.contains(test)
-    }
-
-    /// Checks if the ignore list contains the given feature name in the list
-    /// of features to ignore.
-    pub(crate) fn contains_feature(&self, feature: &str) -> bool {
-        if self.features.contains(feature) {
-            return true;
-        }
-        // Some features are an accessor instead of a simple feature name e.g. `Intl.DurationFormat`.
-        // This ensures those are also ignored.
-        feature
-            .split('.')
-            .next()
-            .is_some_and(|feat| self.features.contains(feat))
-    }
-
-    pub(crate) const fn contains_any_flag(&self, flags: TestFlags) -> bool {
-        flags.intersects(self.flags)
-    }
-}
-
-impl Default for Ignored {
-    fn default() -> Self {
-        Self {
-            tests: FxHashSet::default(),
-            features: FxHashSet::default(),
-            flags: TestFlags::empty(),
-        }
-    }
-}
-
->>>>>>> 961d7b4d
 /// Boa test262 tester
 #[derive(Debug, Parser)]
 #[command(author, version, about, name = "Boa test262 tester")]
@@ -255,18 +173,11 @@
             let test262_path = if let Some(path) = test262_path.as_deref() {
                 path
             } else {
-<<<<<<< HEAD
                 tc39_test262::clone_test262(test262_commit, verbose)?;
                 Path::new(tc39_test262::TEST262_DIRECTORY)
-            };
-=======
-                clone_test262(test262_commit, verbose)?;
-
-                Path::new(DEFAULT_TEST262_DIRECTORY)
             }
             .canonicalize();
             let test262_path = &test262_path.wrap_err("could not get the Test262 path")?;
->>>>>>> 961d7b4d
 
             run_test_suite(
                 &config,
@@ -671,7 +582,7 @@
     #[test]
     #[ignore = "manual"]
     fn test_help() {
-        let output =  cmd().output().unwrap();
+        let output = cmd().output().unwrap();
         let err = String::from_utf8(output.stderr).unwrap();
         assert!(err.contains("boa_tester <COMMAND>"));
 
@@ -682,6 +593,11 @@
     #[test]
     #[ignore = "manual"]
     fn test() {
-        cmd().arg("run").arg("--edition es5").arg("-O").assert().success();
+        cmd()
+            .arg("run")
+            .arg("--edition=es5")
+            .arg("-O")
+            .assert()
+            .success();
     }
 }